--- conflicted
+++ resolved
@@ -328,7 +328,6 @@
 
   for (auto locality = localities.begin(), end = localities.end();
        locality != end; ++locality) {
-<<<<<<< HEAD
     rt::executeAt(
         locality,
         [](const std::tuple<ForwardIt, ForwardIt, Generator>& args) {
@@ -347,19 +346,6 @@
           std::generate(lbegin, lend, generator);
         },
         std::make_tuple(first, last, generator));
-=======
-    rt::executeAt(locality,
-                  [](const std::tuple<ForwardIt, ForwardIt, Generator>& args) {
-                    auto begin = std::get<0>(args);
-                    auto end = std::get<1>(args);
-                    auto generator = std::get<2>(args);
-                    auto local_range = itr_traits::local_range(begin, end);
-                    auto lbegin = local_range.begin();
-                    auto lend = local_range.end();
-                    std::generate(lbegin, lend, generator);
-                  },
-                  std::make_tuple(first, last, generator));
->>>>>>> 6a9cff26
   }
 }
 
