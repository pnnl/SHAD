//===------------------------------------------------------------*- C++ -*-===//
//
//                                     SHAD
//
//      The Scalable High-performance Algorithms and Data Structure Library
//
//===----------------------------------------------------------------------===//
//
// Copyright 2018 Battelle Memorial Institute
//
// Licensed under the Apache License, Version 2.0 (the "License"); you may not
// use this file except in compliance with the License. You may obtain a copy
// of the License at
//
//     http://www.apache.org/licenses/LICENSE-2.0
//
// Unless required by applicable law or agreed to in writing, software
// distributed under the License is distributed on an "AS IS" BASIS, WITHOUT
// WARRANTIES OR CONDITIONS OF ANY KIND, either express or implied. See the
// License for the specific language governing permissions and limitations
// under the License.
//
//===----------------------------------------------------------------------===//

#ifndef INCLUDE_SHAD_CORE_IMPL_MODIFYING_SEQUENCE_OPS_H
#define INCLUDE_SHAD_CORE_IMPL_MODIFYING_SEQUENCE_OPS_H

#include <algorithm>
#include <functional>
#include <iterator>
#include <tuple>

#include "shad/core/execution.h"
#include "shad/core/impl/utils.h"
#include "shad/distributed_iterator_traits.h"
#include "shad/runtime/runtime.h"

namespace shad {
namespace impl {

template <typename ForwardIt, typename T>
void fill(distributed_parallel_tag&& policy, ForwardIt first, ForwardIt last,
          const T& value) {
  using itr_traits = distributed_iterator_traits<ForwardIt>;

  // distributed map
  distributed_map_void(
      // range
      first, last,
      // kernel
      [](ForwardIt first, ForwardIt last, const T& value) {
        using local_iterator_t = typename itr_traits::local_iterator_type;

        // local map
        auto lrange = itr_traits::local_range(first, last);

        local_map_void(
            // range
            lrange.begin(), lrange.end(),
            // kernel
            [&](local_iterator_t b, local_iterator_t e) {
              std::fill(b, e, value);
            });
      },
      // map arguments
      value);
}

template <typename ForwardIt, typename T>
void fill(distributed_sequential_tag&& policy, ForwardIt first, ForwardIt last,
          const T& value) {
  using itr_traits = distributed_iterator_traits<ForwardIt>;

  distributed_folding_map_void(
      // range
      first, last,
      // kernel
      [](ForwardIt first, ForwardIt last, const T& value) {
        // local processing
        auto lrange = itr_traits::local_range(first, last);
        std::fill(lrange.begin(), lrange.end(), value);
      },
      // map arguments
      value);
}

template <class ForwardIt1, class ForwardIt2, class UnaryOperation>
ForwardIt2 transform(distributed_parallel_tag&& policy, ForwardIt1 first1,
                     ForwardIt1 last1, ForwardIt2 d_first,
                     UnaryOperation unary_op) {
  using itr_traits = distributed_iterator_traits<ForwardIt1>;
  auto localities = itr_traits::localities(first1, last1);
  std::vector<ForwardIt2> res(localities.size(), d_first);
  auto res_it = res.begin();
  rt::Handle h;
  for (auto locality = localities.begin(), end = localities.end();
       locality != end; ++locality, ++res_it) {
    rt::asyncExecuteAtWithRet(
        h, locality,
        [](rt::Handle&,
           const std::tuple<ForwardIt1, ForwardIt1, ForwardIt2, UnaryOperation>&
               args,
           ForwardIt2* res_ptr) {
          auto gbegin = std::get<0>(args);
          auto gend = std::get<1>(args);
          auto local_range = itr_traits::local_range(gbegin, gend);
          auto begin = local_range.begin();
          auto end = local_range.end();
          auto it = itr_traits::iterator_from_local(gbegin, gend, begin);
          auto d_first_ = std::get<2>(args);
          advance_output_iterator(d_first_, gbegin, it);
          auto op = std::get<3>(args);
          *res_ptr = std::transform(begin, end, d_first_, op);
          flush_iterator(*res_ptr);
        },
        std::make_tuple(first1, last1, d_first, unary_op), &(*res_it));
  }
  rt::waitForCompletion(h);
  return res.back();
}

template <class ForwardIt1, class ForwardIt2, class UnaryOperation>
ForwardIt2 transform(distributed_sequential_tag&& policy, ForwardIt1 first1,
                     ForwardIt1 last1, ForwardIt2 d_first,
                     UnaryOperation unary_op) {
  using itr_traits = distributed_iterator_traits<ForwardIt1>;
  auto localities = itr_traits::localities(first1, last1);
  ForwardIt2 res = d_first;
  for (auto locality = localities.begin(), end = localities.end();
       locality != end; ++locality) {
    rt::executeAtWithRet(
        locality,
        [](const std::tuple<ForwardIt1, ForwardIt1, ForwardIt2, UnaryOperation>&
               args,
           ForwardIt2* res_ptr) {
          auto d_first_ = std::get<2>(args);
          auto op = std::get<3>(args);
          auto local_range =
              itr_traits::local_range(std::get<0>(args), std::get<1>(args));
          auto begin = local_range.begin();
          auto end = local_range.end();
          *res_ptr = std::transform(begin, end, d_first_, op);
          flush_iterator(*res_ptr);
        },
        std::make_tuple(first1, last1, res, unary_op), &res);
  }
  return res;
}

template <typename ForwardIt, typename Generator>
void generate(distributed_parallel_tag&& policy, ForwardIt first,
              ForwardIt last, Generator generator) {
  using itr_traits = distributed_iterator_traits<ForwardIt>;
<<<<<<< HEAD
=======
  auto localities = itr_traits::localities(first, last);

  rt::Handle H;
  for (auto locality = localities.begin(), end = localities.end();
       locality != end; ++locality) {
    rt::asyncExecuteAt(
        H, locality,
        [](rt::Handle&,
           const std::tuple<ForwardIt, ForwardIt, Generator>& args) {
          auto begin = std::get<0>(args);
          auto end = std::get<1>(args);
          auto generator = std::get<2>(args);
          auto local_range = itr_traits::local_range(begin, end);
          auto lbegin = local_range.begin();
          auto lend = local_range.end();
          std::generate(lbegin, lend, generator);
        },
        std::make_tuple(first, last, generator));
  }
>>>>>>> 6a9cff26

  // distributed map
  distributed_map_void(
      // range
      first, last,
      // kernel
      [](ForwardIt first, ForwardIt last, Generator generator) {
        using local_iterator_t = typename itr_traits::local_iterator_type;

        // local map
        auto lrange = itr_traits::local_range(first, last);

        local_map_void(
            // range
            lrange.begin(), lrange.end(),
            // kernel
            [&](local_iterator_t b, local_iterator_t e) {
              std::generate(b, e, generator);
            });
      },
      // map arguments
      generator);
}

template <typename ForwardIt, typename Generator>
void generate(distributed_sequential_tag&& policy, ForwardIt first,
              ForwardIt last, Generator generator) {
  using itr_traits = distributed_iterator_traits<ForwardIt>;

<<<<<<< HEAD
  distributed_folding_map_void(
      // range
      first, last,
      // kernel
      [](ForwardIt first, ForwardIt last, Generator generator) {
        // local processing
        auto lrange = itr_traits::local_range(first, last);
        std::generate(lrange.begin(), lrange.end(), generator);
      },
      // map arguments
      generator);
=======
  for (auto locality = localities.begin(), end = localities.end();
       locality != end; ++locality) {
    rt::executeAt(locality,
                  [](const std::tuple<ForwardIt, ForwardIt, Generator>& args) {
                    auto begin = std::get<0>(args);
                    auto end = std::get<1>(args);
                    auto generator = std::get<2>(args);
                    auto local_range = itr_traits::local_range(begin, end);
                    auto lbegin = local_range.begin();
                    auto lend = local_range.end();
                    std::generate(lbegin, lend, generator);
                  },
                  std::make_tuple(first, last, generator));
  }
>>>>>>> 6a9cff26
}

template <typename ForwardIt, typename T>
void replace(distributed_parallel_tag&& policy, ForwardIt first, ForwardIt last,
             const T& old_value, const T& new_value) {
  using itr_traits = distributed_iterator_traits<ForwardIt>;

  // distributed map
  distributed_map_void(
      // range
      first, last,
      // kernel
      [](ForwardIt first, ForwardIt last, const T& old_value,
         const T& new_value) {
        using local_iterator_t = typename itr_traits::local_iterator_type;

        // local map
        auto lrange = itr_traits::local_range(first, last);

        local_map_void(
            // range
            lrange.begin(), lrange.end(),
            // kernel
            [&](local_iterator_t b, local_iterator_t e) {
              std::replace(b, e, old_value, new_value);
            });
      },
      // map arguments
      old_value, new_value);
}

template <typename ForwardIt, typename T>
void replace(distributed_sequential_tag&& policy, ForwardIt first,
             ForwardIt last, const T& old_value, const T& new_value) {
  using itr_traits = distributed_iterator_traits<ForwardIt>;

  distributed_folding_map_void(
      // range
      first, last,
      // kernel
      [](ForwardIt first, ForwardIt last, const T& old_value,
         const T& new_value) {
        // local processing
        auto lrange = itr_traits::local_range(first, last);
        std::replace(lrange.begin(), lrange.end(), old_value, new_value);
      },
      // map arguments
      old_value, new_value);
}

template <typename ForwardIt, typename UnaryPredicate, typename T>
void replace_if(distributed_parallel_tag&& policy, ForwardIt first,
                ForwardIt last, UnaryPredicate p, const T& new_value) {
  using itr_traits = distributed_iterator_traits<ForwardIt>;

  // distributed map
  distributed_map_void(
      // range
      first, last,
      // kernel
      [](ForwardIt first, ForwardIt last, UnaryPredicate p,
         const T& new_value) {
        using local_iterator_t = typename itr_traits::local_iterator_type;

        // local map
        auto lrange = itr_traits::local_range(first, last);

        local_map_void(
            // range
            lrange.begin(), lrange.end(),
            // kernel
            [&](local_iterator_t b, local_iterator_t e) {
              std::replace_if(b, e, p, new_value);
            });
      },
      // map arguments
      p, new_value);
}

template <typename ForwardIt, typename UnaryPredicate, typename T>
void replace_if(distributed_sequential_tag&& policy, ForwardIt first,
                ForwardIt last, UnaryPredicate p, const T& new_value) {
  using itr_traits = distributed_iterator_traits<ForwardIt>;

  distributed_folding_map_void(
      // range
      first, last,
      // kernel
      [](ForwardIt first, ForwardIt last, UnaryPredicate p,
         const T& new_value) {
        // local processing
        auto lrange = itr_traits::local_range(first, last);
        std::replace_if(lrange.begin(), lrange.end(), p, new_value);
      },
      // map arguments
      p, new_value);
}

}  // namespace impl
}  // namespace shad

#endif /* INCLUDE_SHAD_CORE_IMPL_MODIFYING_SEQUENCE_OPS_H */<|MERGE_RESOLUTION|>--- conflicted
+++ resolved
@@ -151,28 +151,6 @@
 void generate(distributed_parallel_tag&& policy, ForwardIt first,
               ForwardIt last, Generator generator) {
   using itr_traits = distributed_iterator_traits<ForwardIt>;
-<<<<<<< HEAD
-=======
-  auto localities = itr_traits::localities(first, last);
-
-  rt::Handle H;
-  for (auto locality = localities.begin(), end = localities.end();
-       locality != end; ++locality) {
-    rt::asyncExecuteAt(
-        H, locality,
-        [](rt::Handle&,
-           const std::tuple<ForwardIt, ForwardIt, Generator>& args) {
-          auto begin = std::get<0>(args);
-          auto end = std::get<1>(args);
-          auto generator = std::get<2>(args);
-          auto local_range = itr_traits::local_range(begin, end);
-          auto lbegin = local_range.begin();
-          auto lend = local_range.end();
-          std::generate(lbegin, lend, generator);
-        },
-        std::make_tuple(first, last, generator));
-  }
->>>>>>> 6a9cff26
 
   // distributed map
   distributed_map_void(
@@ -202,7 +180,6 @@
               ForwardIt last, Generator generator) {
   using itr_traits = distributed_iterator_traits<ForwardIt>;
 
-<<<<<<< HEAD
   distributed_folding_map_void(
       // range
       first, last,
@@ -214,22 +191,6 @@
       },
       // map arguments
       generator);
-=======
-  for (auto locality = localities.begin(), end = localities.end();
-       locality != end; ++locality) {
-    rt::executeAt(locality,
-                  [](const std::tuple<ForwardIt, ForwardIt, Generator>& args) {
-                    auto begin = std::get<0>(args);
-                    auto end = std::get<1>(args);
-                    auto generator = std::get<2>(args);
-                    auto local_range = itr_traits::local_range(begin, end);
-                    auto lbegin = local_range.begin();
-                    auto lend = local_range.end();
-                    std::generate(lbegin, lend, generator);
-                  },
-                  std::make_tuple(first, last, generator));
-  }
->>>>>>> 6a9cff26
 }
 
 template <typename ForwardIt, typename T>
